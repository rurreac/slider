--- conflicted
+++ resolved
@@ -76,25 +76,25 @@
 
 Flags:
   -address string
-        Server will bind to this address (default "0.0.0.0")
+    	Server will bind to this address (default "0.0.0.0")
   -auth
-        Enables Key authentication of Clients
+    	Enables Key authentication of Clients
   -certs string
-        Path of a valid slider-certs json file
+    	Path of a valid slider-certs json file
   -colorless
         Disables logging colors
   -experimental
         Enable experimental features
   -keepalive duration
-        Sets keepalive interval vs Clients (default 1m0s)
+    	Sets keepalive interval vs Clients (default 1m0s)
   -keypath string
-        Path for reading or storing a Server key
+    	Path for reading or storing a Server key
   -keystore
-        Store Server key for later use
-  -port int
-        Port where Server will listen (default 8080)
+    	Store Server key for later use
+  -port string
+    	Port where Server will listen (default "8080")
   -verbose string
-        Adds verbosity [debug|info|warn|error|off] (default "info")
+    	Adds verbosity [debug|info|warn|error|off] (default "info")
 ```
 
 ![Sever](./doc/server.gif)
@@ -171,15 +171,11 @@
 ##### `-port`:
 By default, Slider listens in port `8080`. Specify any other port using this flag.
 
-<<<<<<< HEAD
-#### `-verbose`:
-=======
 ##### `-verbose`:
->>>>>>> 7a28900d
 Choose the log level verbosity between debug, info, warn and error. When verbosity is set to `off` only non labeled and
 fatal logs will be shown.
 
-#### `-experimental`
+##### `-experimental`
 Extends Slider functionality with features that are either unstable, being tested and/or susceptible to be removed at
 any time.
 
