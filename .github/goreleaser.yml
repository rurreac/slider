version: 2
before:
  hooks:
    - go mod tidy
builds:
  # You can have multiple builds defined as a yaml list
  - id: combined
    binary: slider_{{ .Os }}_{{ .Arch }}
    main: .
    flags:
      - -trimpath
    # Custom ldflags.
    #
    # Default: '-s -w -X main.version={{.Version}} -X main.commit={{.Commit}} -X main.date={{.Date}} -X main.builtBy=goreleaser'
    # Templates: allowed
    ldflags:
      - -s -w
      - -X slider/pkg/conf.version={{.Version}}
      - -X slider/pkg/conf.binOS={{.Os}}
      - -X slider/pkg/conf.binArch={{.Arch}}
      - -X slider/pkg/conf.commit={{.Commit}}
      - -X slider/pkg/conf.date={{.Date}}
      - -X slider/pkg/conf.goVer={{.Env.GOVERSION}}
    # Custom environment variables to be set during the builds.
    # Invalid environment variables will be ignored.
    #
    # Default: os.Environ() ++ env config section
    # Templates: allowed (since v1.14)
    env:
      - CGO_ENABLED=0
      - GOVERSION={{ .Env.GOVERSION }}
    # GOOS list to build for.
    # For more info refer to: https://golang.org/doc/install/source#environment
    #
    # Default: [ 'darwin', 'linux', 'windows' ]
    goos: ['darwin', 'linux', 'windows']
    # GOARCH to build for.
    # For more info refer to: https://golang.org/doc/install/source#environment
    #
    # Default: [ '386', 'amd64', 'arm64' ]
    goarch: [ '386', 'amd64', 'arm64' ]
    # List of combinations of GOOS + GOARCH + GOARM to ignore.
    ignore:
      - goos: 'darwin'
        goarch: '386'
    # By default, GoReleaser will create your binaries inside
    # `dist/${BuildID}_${BuildTarget}`, which is a unique directory per build
    # target in the matrix.
    # You can set subdirs within that directory using the `binary` property.
    #
    # However, if for some reason you don't want that unique directory to be
    # created, you can set this property.
    # If you do, you are responsible for keeping different builds from
    # overriding each other.
    no_unique_dist_dir: true
    # Overrides allows to override some fields for specific targets.
    # This can be specially useful when using CGO.
    # Note: it'll only match if the full target matches.
    #
    # Since: v1.5
    overrides:
      - goos: darwin
        goarch: arm64
        goamd64: v1

<<<<<<< HEAD

=======
  - id: client
    binary: slider-client_{{ .Os }}_{{ .Arch }}
    main: ./client/cmd/main.go
    flags:
      - -trimpath
    ldflags:
      - -s -w
      - -X slider/pkg/conf.version={{.Version}}
      - -X slider/pkg/conf.binOS={{.Os}}
      - -X slider/pkg/conf.binArch={{.Arch}}
      - -X slider/pkg/conf.commit={{.Commit}}
      - -X slider/pkg/conf.date={{.Date}}
      - -X slider/pkg/conf.goVer={{.Env.GOVERSION}}
    env:
      - CGO_ENABLED=0
      - GOVERSION={{ .Env.GOVERSION }}
    goos: ['darwin', 'linux', 'windows']
    goarch: [ '386', 'amd64', 'arm64' ]
    ignore:
      - goos: 'darwin'
        goarch: '386'
    no_unique_dist_dir: true
    overrides:
      - goos: darwin
        goarch: arm64
        goamd64: v1
>>>>>>> d47f2139


changelog:
  sort: asc
  filters:
    exclude:
      - "^doc:"
      - "^action:"

upx:
  - enabled: true
    goos: ['linux', 'windows']
    goarch: ['386']
    # Compress argument.
    # Valid options are from '1' (faster) to '9' (better), and 'best'.
    compress: best
    # Whether to try LZMA (slower).
    lzma: true
    # Whether to try all methods and filters (slow).
    brute: true
  - enabled: true
    goos: ['linux', 'windows', 'darwin']
    goarch: ['amd64']
    compress: best
    lzma: true
    brute: true
  - enabled: true
    goos: ['linux']
    goarch: ['arm64']
    compress: best
    lzma: true
    brute: true

archives:
  - # Archive format.
    #
    # If format is `binary`, no archives are created and the binaries are instead
    # uploaded directly.
    #
    # Valid options are `tar.gz`, `tgz`, `tar.xz`, `txz`, tar`, `gz`, `zip`, and `binary`.
    # Default: 'tar.gz'
    formats: ['tar.gz']
    format_overrides:
      - # Which GOOS to override the format for.
        goos: windows

        # The format to use for the given GOOS.
        #
        # Valid options are `tar.gz`, `tgz`, `tar.xz`, `txz`, tar`, `gz`, `zip`, `binary`, and `none`.
        formats: ['zip']<|MERGE_RESOLUTION|>--- conflicted
+++ resolved
@@ -62,39 +62,6 @@
       - goos: darwin
         goarch: arm64
         goamd64: v1
-
-<<<<<<< HEAD
-
-=======
-  - id: client
-    binary: slider-client_{{ .Os }}_{{ .Arch }}
-    main: ./client/cmd/main.go
-    flags:
-      - -trimpath
-    ldflags:
-      - -s -w
-      - -X slider/pkg/conf.version={{.Version}}
-      - -X slider/pkg/conf.binOS={{.Os}}
-      - -X slider/pkg/conf.binArch={{.Arch}}
-      - -X slider/pkg/conf.commit={{.Commit}}
-      - -X slider/pkg/conf.date={{.Date}}
-      - -X slider/pkg/conf.goVer={{.Env.GOVERSION}}
-    env:
-      - CGO_ENABLED=0
-      - GOVERSION={{ .Env.GOVERSION }}
-    goos: ['darwin', 'linux', 'windows']
-    goarch: [ '386', 'amd64', 'arm64' ]
-    ignore:
-      - goos: 'darwin'
-        goarch: '386'
-    no_unique_dist_dir: true
-    overrides:
-      - goos: darwin
-        goarch: arm64
-        goamd64: v1
->>>>>>> d47f2139
-
-
 changelog:
   sort: asc
   filters:
